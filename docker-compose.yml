# This configuration does not include a processing node
# Which makes for faster setup times
version: '2'
volumes:
  dbdata:
    driver: local
  appmedia:
    driver: local
services:
  db:
    container_name: db
    ports:
      - "5432"
    volumes:
      - dbdata:/var/lib/postgresql/data
  webapp:
    container_name: webapp
    entrypoint: /bin/bash -c "chmod +x /webodm/*.sh && /bin/bash -c \"/webodm/wait-for-it.sh db:5432 -- /webodm/start.sh\""
    volumes:
      - ${WO_MEDIA_DIR}:/webodm/app/media
    ports:
<<<<<<< HEAD
      - "80:8000"
=======
      - "${WO_PORT}:8000"
>>>>>>> a7785488
    depends_on:
      - db
    environment:
      - WO_PORT
      - WO_HOST
      - WO_DEBUG
    restart: on-failure:10<|MERGE_RESOLUTION|>--- conflicted
+++ resolved
@@ -19,11 +19,7 @@
     volumes:
       - ${WO_MEDIA_DIR}:/webodm/app/media
     ports:
-<<<<<<< HEAD
-      - "80:8000"
-=======
       - "${WO_PORT}:8000"
->>>>>>> a7785488
     depends_on:
       - db
     environment:
