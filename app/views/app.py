--- conflicted
+++ resolved
@@ -31,15 +31,11 @@
 @login_required
 def dashboard(request):
     no_processingnodes = ProcessingNode.objects.count() == 0
-<<<<<<< HEAD
     no_tasks = False
-=======
-    no_tasks = Task.objects.filter(project__owner=request.user).count() == 0
 
     # Create first project automatically
     if Project.objects.count() == 0:
         Project.objects.create(owner=request.user, name=_("First Project"))
->>>>>>> b1f67880
 
     return render(request, 'app/dashboard.html', {'title': 'Dashboard',
         'no_processingnodes': no_processingnodes,
