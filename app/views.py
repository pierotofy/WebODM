import json

from django.contrib.auth import login
from django.contrib.auth.models import User
from django.http import Http404
from django.shortcuts import render, redirect, get_object_or_404
from guardian.shortcuts import get_objects_for_user

from nodeodm.models import ProcessingNode
from .models import Project, Task
from django.contrib import messages
from django.contrib.auth.decorators import login_required
from django.utils.translation import ugettext as _
from django import forms

from django.contrib.auth import login
from django.contrib.auth.models import User

def index(request):
<<<<<<< HEAD
    # Auto login
    if not request.user.is_authenticated():
        login(request, User.objects.get(username="demouser"), 'django.contrib.auth.backends.ModelBackend')
        return redirect('dashboard')

    return redirect('dashboard' if request.user.is_authenticated() 
=======
    # Check first access where the user is expected to
    # create an admin account
    if User.objects.filter(is_superuser=True).count() == 0:
        return redirect('welcome')

    return redirect('dashboard' if request.user.is_authenticated()
>>>>>>> 3d218694
                    else 'login')

@login_required
def dashboard(request):
    no_processingnodes = ProcessingNode.objects.count() == 0
    no_tasks = Task.objects.filter(project__owner=request.user).count() == 0

    # Create first project automatically
    if Project.objects.filter(owner=request.user).count() == 0:
        Project.objects.create(owner=request.user, name=_("First Project"))

    return render(request, 'app/dashboard.html', {'title': 'Dashboard',
        'no_processingnodes': no_processingnodes,
        'no_tasks': no_tasks
    })


@login_required
def map(request, project_pk=None, task_pk=None):
    title = _("Map")
    tiles = []

    if project_pk is not None:
        project = get_object_or_404(Project, pk=project_pk)
        if not request.user.has_perm('app.view_project', project):
            raise Http404()
        
        if task_pk is not None:
            task = get_object_or_404(Task.objects.defer('orthophoto'), pk=task_pk, project=project)
            title = task.name
            tiles = [task.get_tile_json_data()]
        else:
            title = project.name
            tiles = project.get_tile_json_data()

    return render(request, 'app/map.html', {
            'title': title,
            'params': {
                'tiles': json.dumps(tiles)
            }.items()
        })


@login_required
def model_display(request, project_pk=None, task_pk=None):
    title = _("3D Model Display")

    if project_pk is not None:
        project = get_object_or_404(Project, pk=project_pk)
        if not request.user.has_perm('app.view_project', project):
            raise Http404()

        if task_pk is not None:
            task = get_object_or_404(Task.objects.defer('orthophoto'), pk=task_pk, project=project)
            title = task.name
        else:
            raise Http404()

    return render(request, 'app/3d_model_display.html', {
        'title': title,
        'params': {
            'task': json.dumps({
                'id': task.id,
                'project': project.id,
                'available_assets': task.get_available_assets()
            })
        }.items()
    })


@login_required
def processing_node(request, processing_node_id):
    pn = get_object_or_404(ProcessingNode, pk=processing_node_id)
    if not pn.update_node_info():
        messages.add_message(request, messages.constants.WARNING, '{} seems to be offline.'.format(pn))

    return render(request, 'app/processing_node.html', 
            {
                'title': 'Processing Node', 
                'processing_node': pn,
                'available_options_json': pn.get_available_options_json(pretty=True)
            })

class FirstUserForm(forms.ModelForm):
    class Meta:
        model = User
        fields = ('username', 'password', )
        widgets = {
            'password': forms.PasswordInput(),
        }


def welcome(request):
    if User.objects.filter(is_superuser=True).count() > 0:
        return redirect('index')

    fuf = FirstUserForm()

    if request.method == 'POST':
        fuf = FirstUserForm(request.POST)
        if fuf.is_valid():
            admin_user = fuf.save(commit=False)
            admin_user.is_superuser = admin_user.is_staff = True
            admin_user.save()

            # Log-in automatically
            login(request, admin_user, 'django.contrib.auth.backends.ModelBackend')
            return redirect('dashboard')

    return render(request, 'app/welcome.html',
                  {
                      'title': 'Welcome',
                      'firstuserform': fuf
                  })<|MERGE_RESOLUTION|>--- conflicted
+++ resolved
@@ -17,21 +17,18 @@
 from django.contrib.auth.models import User
 
 def index(request):
-<<<<<<< HEAD
+    # Check first access where the user is expected to
+    # create an admin account
+    if User.objects.filter(is_superuser=True).count() == 0:
+        return redirect('welcome')
+
+
     # Auto login
     if not request.user.is_authenticated():
         login(request, User.objects.get(username="demouser"), 'django.contrib.auth.backends.ModelBackend')
         return redirect('dashboard')
 
     return redirect('dashboard' if request.user.is_authenticated() 
-=======
-    # Check first access where the user is expected to
-    # create an admin account
-    if User.objects.filter(is_superuser=True).count() == 0:
-        return redirect('welcome')
-
-    return redirect('dashboard' if request.user.is_authenticated()
->>>>>>> 3d218694
                     else 'login')
 
 @login_required
